--- conflicted
+++ resolved
@@ -85,12 +85,8 @@
     stride = int(stride.total_seconds())
 
     df["window_min_time"] = range(
-<<<<<<< HEAD
         # TODO: find a better way to do this
-        # start_time should be excluded
-=======
         # start_time should be excluded, plus 1 second
->>>>>>> 7162ece8
         start_time + 1,
         end_time - window_size,
         stride,
@@ -108,12 +104,8 @@
     start_time = int(start_time.timestamp())
     window_size = int(window_size.total_seconds())
     df = pd.DataFrame()
-<<<<<<< HEAD
     # TODO: find a better way to do this
-    df["window_min_time"] = [start_time + 1]
-=======
-    df["window_min_time"] = [start_time + 1] ## plus 1 second
->>>>>>> 7162ece8
+    df["window_min_time"] = [start_time + 1]  # plus 1 second
     df["window_max_time"] = [start_time + window_size]
     df["window_min_time"] = df["window_min_time"].astype("datetime64[s]")
     df["window_max_time"] = df["window_max_time"].astype("datetime64[s]")
@@ -138,11 +130,11 @@
         root (str): The root folder.
     """
 
-    filename = url.rpartition('/')[2]
+    filename = url.rpartition("/")[2]
     path = os.path.join(root, filename)
     if os.path.exists(path):
         return path
-    
+
     response = requests.get(url, stream=True)
     total_size_in_bytes = int(response.headers.get("content-length", 0))
     block_size = 1024
@@ -152,8 +144,9 @@
             progress_bar.update(len(data))
             file.write(data)
     progress_bar.close()
-    
+
     return path
+
 
 def unzip(path, root):
     r"""
